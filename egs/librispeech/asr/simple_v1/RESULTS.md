--- conflicted
+++ resolved
@@ -1,8 +1,90 @@
 # Results
 
-## LF-MMI training
-
-**02.11.2021, Piotr - 1 GPU + BucketingSampler**
+# LibriSpeech CTC training results (TDNN-LSTM)
+
+## 2021-02-17
+
+(Han Zhu): Results of <https://github.com/k2-fsa/snowfall/pull/103>
+
+TensorBoard log is available at <https://tensorboard.dev/experiment/l3dVVLgBRIOqBY4u3e4dbA/#scalars>
+and the training log can be downloaded
+using <https://github.com/k2-fsa/snowfall/files/5995756/log-train-2021-02-16-12-36-09.txt>.
+
+Decoding results (WER) of each epoch are listed below. They are obtained using the latest k2 and lhotse as of today (
+2021-02-17).
+
+```
+# epoch 0
+2021-02-17 09:52:22,159 INFO [ctc_decode.py:176] %WER 18.86% [9914 / 52576, 1012 ins, 1317 del, 7585 sub ]
+
+# epoch 1
+2021-02-17 09:53:06,097 INFO [ctc_decode.py:176] %WER 16.05% [8441 / 52576, 949 ins, 1016 del, 6476 sub ]
+
+# epoch 2
+2021-02-17 09:53:48,266 INFO [ctc_decode.py:176] %WER 14.36% [7551 / 52576, 896 ins, 851 del, 5804 sub ]
+
+# epoch 3
+2021-02-17 09:54:31,108 INFO [ctc_decode.py:176] %WER 14.09% [7409 / 52576, 881 ins, 829 del, 5699 sub ]
+
+# epoch 4
+2021-02-17 09:55:12,404 INFO [ctc_decode.py:176] %WER 13.84% [7274 / 52576, 871 ins, 781 del, 5622 sub ]
+
+# epoch 5
+2021-02-17 09:55:53,672 INFO [ctc_decode.py:176] %WER 13.47% [7080 / 52576, 893 ins, 708 del, 5479 sub ]
+
+# epoch 6
+2021-02-17 09:56:34,004 INFO [ctc_decode.py:176] %WER 13.01% [6840 / 52576, 862 ins, 707 del, 5271 sub ]
+
+# epoch 7
+2021-02-17 09:57:13,215 INFO [ctc_decode.py:176] %WER 12.91% [6787 / 52576, 797 ins, 792 del, 5198 sub ]
+```
+
+# LibriSpeech MMI training results (TDNN-LSTM)
+
+## 2021-02-17
+
+(Han Zhu): Results of <https://github.com/k2-fsa/snowfall/pull/103>
+
+TensorBoard log is available at <https://tensorboard.dev/experiment/hPLbUWUwT06fljbvKGnlUA/#scalars>
+and the training log can be downloaded
+using <https://github.com/k2-fsa/snowfall/files/5995759/log-train-2021-02-16-12-36-23.txt>.
+
+Decoding results (WER) of each epoch are listed below. They are obtained using the latest k2 and lhotse as of today (
+2021-02-17).
+
+```
+# epoch 0
+2021-02-17 09:42:01,523 INFO [mmi_bigram_decode.py:252] %WER 16.58% [8715 / 52576, 1074 ins, 976 del, 6665 sub ]
+
+# epoch 1
+2021-02-17 09:42:52,408 INFO [mmi_bigram_decode.py:252] %WER 12.53% [6590 / 52576, 726 ins, 827 del, 5037 sub ]
+
+# epoch 2
+2021-02-17 09:43:41,617 INFO [mmi_bigram_decode.py:252] %WER 12.33% [6480 / 52576, 724 ins, 851 del, 4905 sub ]
+
+# epoch 3
+2021-02-17 09:44:30,664 INFO [mmi_bigram_decode.py:252] %WER 11.67% [6135 / 52576, 644 ins, 901 del, 4590 sub ]
+
+# epoch 4
+2021-02-17 09:45:18,406 INFO [mmi_bigram_decode.py:252] %WER 11.59% [6096 / 52576, 597 ins, 1000 del, 4499 sub ]
+
+# epoch 5
+2021-02-17 09:46:06,066 INFO [mmi_bigram_decode.py:252] %WER 10.95% [5759 / 52576, 660 ins, 641 del, 4458 sub ]
+
+# epoch 6
+2021-02-17 09:46:52,257 INFO [mmi_bigram_decode.py:252] %WER 10.54% [5542 / 52576, 638 ins, 628 del, 4276 sub ]
+
+# epoch 7
+2021-02-17 09:47:38,464 INFO [mmi_bigram_decode.py:252] %WER 10.53% [5535 / 52576, 696 ins, 585 del, 4254 sub ]
+
+# epoch 8
+2021-02-17 09:48:23,188 INFO [mmi_bigram_decode.py:252] %WER 10.27% [5401 / 52576, 716 ins, 527 del, 4158 sub ]
+
+# epoch 9
+2021-02-17 09:49:08,283 INFO [mmi_bigram_decode.py:252] %WER 10.38% [5460 / 52576, 745 ins, 496 del, 4219 sub ]
+```
+
+## 2021-02-18 (with BucketingSampler and max_frames=30000)
 
 ```
 Epoch 9:
@@ -10,104 +92,6 @@
 epoch=9, learning_rate=0.0005120000000000001, objf=0.153648, valid_objf=0.159445
 ```
 
-**02.11.2021, Piotr - 2 GPU + BucketingSampler**
-
-```
-
-```
-
-## MMI+MBR training
-
-First try of MMI+MBR training. The following result using
-`epoch-9.pt` is obtained by Fangjun.
-
-```
-2021-02-01 08:09:31,706 INFO [mmi_mbr_decode.py:295] %WER 11.04% [5805 / 52576, 802 ins, 535 del, 4468 sub ]
-```
-<<<<<<< HEAD
-=======
-
-# LibriSpeech CTC training results (TDNN-LSTM)
-
-## 2021-02-17
-
-(Han Zhu): Results of <https://github.com/k2-fsa/snowfall/pull/103>
-
-TensorBoard log is available at <https://tensorboard.dev/experiment/l3dVVLgBRIOqBY4u3e4dbA/#scalars>
-and the training log can be downloaded using <https://github.com/k2-fsa/snowfall/files/5995756/log-train-2021-02-16-12-36-09.txt>.
-
-Decoding results (WER) of each epoch are listed below.
-They are obtained using the latest k2 and lhotse as of today (2021-02-17).
-```
-# epoch 0
-2021-02-17 09:52:22,159 INFO [ctc_decode.py:176] %WER 18.86% [9914 / 52576, 1012 ins, 1317 del, 7585 sub ]
-
-# epoch 1
-2021-02-17 09:53:06,097 INFO [ctc_decode.py:176] %WER 16.05% [8441 / 52576, 949 ins, 1016 del, 6476 sub ]
-
-# epoch 2
-2021-02-17 09:53:48,266 INFO [ctc_decode.py:176] %WER 14.36% [7551 / 52576, 896 ins, 851 del, 5804 sub ]
-
-# epoch 3
-2021-02-17 09:54:31,108 INFO [ctc_decode.py:176] %WER 14.09% [7409 / 52576, 881 ins, 829 del, 5699 sub ]
-
-# epoch 4
-2021-02-17 09:55:12,404 INFO [ctc_decode.py:176] %WER 13.84% [7274 / 52576, 871 ins, 781 del, 5622 sub ]
-
-# epoch 5
-2021-02-17 09:55:53,672 INFO [ctc_decode.py:176] %WER 13.47% [7080 / 52576, 893 ins, 708 del, 5479 sub ]
-
-# epoch 6
-2021-02-17 09:56:34,004 INFO [ctc_decode.py:176] %WER 13.01% [6840 / 52576, 862 ins, 707 del, 5271 sub ]
-
-# epoch 7
-2021-02-17 09:57:13,215 INFO [ctc_decode.py:176] %WER 12.91% [6787 / 52576, 797 ins, 792 del, 5198 sub ]
-```
-
-# LibriSpeech MMI training results (TDNN-LSTM)
-
-## 2021-02-17
-
-(Han Zhu): Results of <https://github.com/k2-fsa/snowfall/pull/103>
-
-TensorBoard log is available at <https://tensorboard.dev/experiment/hPLbUWUwT06fljbvKGnlUA/#scalars>
-and the training log can be downloaded using <https://github.com/k2-fsa/snowfall/files/5995759/log-train-2021-02-16-12-36-23.txt>.
-
-Decoding results (WER) of each epoch are listed below.
-They are obtained using the latest k2 and lhotse as of today (2021-02-17).
-
-```
-# epoch 0
-2021-02-17 09:42:01,523 INFO [mmi_bigram_decode.py:252] %WER 16.58% [8715 / 52576, 1074 ins, 976 del, 6665 sub ]
-
-# epoch 1
-2021-02-17 09:42:52,408 INFO [mmi_bigram_decode.py:252] %WER 12.53% [6590 / 52576, 726 ins, 827 del, 5037 sub ]
-
-# epoch 2
-2021-02-17 09:43:41,617 INFO [mmi_bigram_decode.py:252] %WER 12.33% [6480 / 52576, 724 ins, 851 del, 4905 sub ]
-
-# epoch 3
-2021-02-17 09:44:30,664 INFO [mmi_bigram_decode.py:252] %WER 11.67% [6135 / 52576, 644 ins, 901 del, 4590 sub ]
-
-# epoch 4
-2021-02-17 09:45:18,406 INFO [mmi_bigram_decode.py:252] %WER 11.59% [6096 / 52576, 597 ins, 1000 del, 4499 sub ]
-
-# epoch 5
-2021-02-17 09:46:06,066 INFO [mmi_bigram_decode.py:252] %WER 10.95% [5759 / 52576, 660 ins, 641 del, 4458 sub ]
-
-# epoch 6
-2021-02-17 09:46:52,257 INFO [mmi_bigram_decode.py:252] %WER 10.54% [5542 / 52576, 638 ins, 628 del, 4276 sub ]
-
-# epoch 7
-2021-02-17 09:47:38,464 INFO [mmi_bigram_decode.py:252] %WER 10.53% [5535 / 52576, 696 ins, 585 del, 4254 sub ]
-
-# epoch 8
-2021-02-17 09:48:23,188 INFO [mmi_bigram_decode.py:252] %WER 10.27% [5401 / 52576, 716 ins, 527 del, 4158 sub ]
-
-# epoch 9
-2021-02-17 09:49:08,283 INFO [mmi_bigram_decode.py:252] %WER 10.38% [5460 / 52576, 745 ins, 496 del, 4219 sub ]
-```
-
 # LibriSpeech MMI+MBR training results (TDNN-LSTM)
 
 ## 2021-02-17
@@ -115,10 +99,11 @@
 (Han Zhu): Results of <https://github.com/k2-fsa/snowfall/pull/103>
 
 TensorBoard log is available at <https://tensorboard.dev/experiment/fYDCXr2iQWOwZQYQXTOZLQ/#scalars>
-and the training log can be downloaded using <https://github.com/k2-fsa/snowfall/files/5995761/log-train-2021-02-17-01-10-23.txt>.
-
-Decoding results (WER) of each epoch are listed below.
-They are obtained using the latest k2 and lhotse as of today (2021-02-17).
+and the training log can be downloaded
+using <https://github.com/k2-fsa/snowfall/files/5995761/log-train-2021-02-17-01-10-23.txt>.
+
+Decoding results (WER) of each epoch are listed below. They are obtained using the latest k2 and lhotse as of today (
+2021-02-17).
 
 ```
 # epoch 0
@@ -159,10 +144,11 @@
 (Han Zhu): Results of <https://github.com/k2-fsa/snowfall/pull/103>
 
 TensorBoard log is available at <https://tensorboard.dev/experiment/SO24KcJ6RsONmPTjaNbHgQ/#scalars>
-and the training log can be downloaded using <https://github.com/k2-fsa/snowfall/files/5995766/log-train-2021-02-16-02-27-50.txt>.
-
-Decoding results (WER) of final model averaged over last 5 epochs and each epoch model without model averaging are listed below.
-They are obtained using the latest k2 and lhotse as of today (2021-02-17).
+and the training log can be downloaded
+using <https://github.com/k2-fsa/snowfall/files/5995766/log-train-2021-02-16-02-27-50.txt>.
+
+Decoding results (WER) of final model averaged over last 5 epochs and each epoch model without model averaging are
+listed below. They are obtained using the latest k2 and lhotse as of today (2021-02-17).
 
 ```
 # average over last 5 epochs
@@ -236,10 +222,11 @@
 (Han Zhu): Results of <https://github.com/k2-fsa/snowfall/pull/103>
 
 TensorBoard log is available at <https://tensorboard.dev/experiment/KnOfJepMTKyYcy1c3ziMgQ/#scalars>
-and the training log can be downloaded using <https://github.com/k2-fsa/snowfall/files/5995771/log-train-2021-02-17-01-45-18.txt>.
-
-Decoding results (WER) of final model averaged over last 5 epochs and each epoch model without model averaging are listed below.
-They are obtained using the latest k2 and lhotse as of today (2021-02-17).
+and the training log can be downloaded
+using <https://github.com/k2-fsa/snowfall/files/5995771/log-train-2021-02-17-01-45-18.txt>.
+
+Decoding results (WER) of final model averaged over last 5 epochs and each epoch model without model averaging are
+listed below. They are obtained using the latest k2 and lhotse as of today (2021-02-17).
 
 ```
 # average over last 5 epochs
@@ -304,5 +291,4 @@
 
 # epoch 19
 2021-02-17 09:35:33,273 INFO [mmi_att_transformer_decode.py:300] %WER 8.39% [4409 / 52576, 638 ins, 378 del, 3393 sub ]
-```
->>>>>>> b99d04b4
+```